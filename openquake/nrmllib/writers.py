--- conflicted
+++ resolved
@@ -14,44 +14,7 @@
 # along with NRML.  If not, see <http://www.gnu.org/licenses/>.
 
 import cStringIO
-<<<<<<< HEAD
-from xml.sax.saxutils import XMLGenerator, quoteattr
-
-
-class _PrettyXMLGenerator(XMLGenerator):
-    """
-    XMLGenerator with pretty print functionality; must be used
-    from XMLWriter, which is in charge of setting the correct
-    indentation level.
-    """
-    indentlevel = 0
-    indent = 2
-
-    def _write(self, text):
-        """Write text by respecting the current indentlevel"""
-        if not isinstance(text, str):
-            text = text.encode(self._encoding, 'xmlcharrefreplace')
-        spaces = ' ' * (self.indent * self.indentlevel)
-        self._out.write(spaces + text.strip() + '\n')
-
-    def startElement(self, name, attrs):
-        """Start an element"""
-        if not attrs:
-            self._write('<%s>' % name)
-        else:
-            self._write('<' + name)
-            for (name, value) in sorted(attrs.items()):
-                self._write(' %s=%s' % (name, quoteattr(value)))
-            self._write('>')
-
-    def emptyElement(self, name, attrs):
-        """Add an empty element (may have attributes)"""
-        attr = ' '.join('%s=%s' % (n, quoteattr(v))
-                        for n, v in sorted(attrs.iteritems()))
-        self._write('<%s %s/>' % (name, attr))
-=======
 from xml.sax.saxutils import escape, quoteattr
->>>>>>> 1f424555
 
 
 class StreamingXMLWriter(object):
@@ -78,7 +41,8 @@
         """Write text by respecting the current indentlevel"""
         if not isinstance(text, str):
             text = text.encode(self.encoding, 'xmlcharrefreplace')
-        self.stream.write(' ' * self.indent * self.indentlevel + text + '\n')
+        spaces = ' ' * (self.indent * self.indentlevel)
+        self.stream.write(spaces + text.strip() + '\n')
 
     def emptyElement(self, name, attrs):
         """Add an empty element (may have attributes)"""
@@ -106,7 +70,7 @@
         """Add a complete XML tag"""
         self.start_tag(name, attr)
         if value:
-            self._write(escape(value))
+            self._write(escape(value.strip()))
         self.end_tag(name)
 
     def serialize(self, node):
@@ -116,7 +80,7 @@
             return
         self.start_tag(node.tag, node.attrib)
         if node.text:
-            self._write(escape(node.text))
+            self._write(escape(node.text.strip()))
         for subnode in node:
             self.serialize(subnode)
         self.end_tag(node.tag)
